--- conflicted
+++ resolved
@@ -105,23 +105,10 @@
         XCTAssertEqual(T(_truncatingBits: UInt.max), T(x64: X(UInt64(UInt.max), 0, 0, 0)))
     }
     
-<<<<<<< HEAD
-    func testFromUInt64() {
-        NBKAssertNumbers(from: UInt64.min, default: T())
-        NBKAssertNumbers(from: UInt64.max, default: T(UInt64.max))
-=======
     func testFromIntAsDigit() {
         XCTAssertEqual(T(digit: Int.min), ~T(x64: X(UInt64(Int.max), 0, 0, 0)))
         XCTAssertEqual(T(digit: Int.max),  T(x64: X(UInt64(Int.max), 0, 0, 0)))
->>>>>>> ad22dfec
-    }
-    
-    // StaticBigInt available only from macOS 13.3.
-    // Enable when drop old OS support
-//    func testFromUInt64Literal() {
-//        NBKAssertNumbers(from: UInt64.min, default: T())
-//        NBKAssertNumbers(from: UInt64.max, default: T(18446744073709551615))
-//    }
+    }
     
     //=------------------------------------------------------------------------=
     // MARK: Tests x Signitude
@@ -285,31 +272,6 @@
         XCTAssertEqual(T(sign: .plus,  magnitude: M(  )), T(  ))
         XCTAssertEqual(T(sign: .minus, magnitude: M(  )), T(  ))
     }
-<<<<<<< HEAD
-    
-    //=------------------------------------------------------------------------=
-    // MARK: Tests x Literal
-    //=------------------------------------------------------------------------=
-    
-    // StaticBigInt available only from macOS 13.3.
-    // Enable when drop old OS support
-//    func testFromLiteral() {
-//        XCTAssertEqual(T(x64: X( 0,  0,  0,  0)),  0x0000000000000000000000000000000000000000000000000000000000000000)
-//        XCTAssertEqual(T(x64: X(~0,  0,  0,  0)),  0x000000000000000000000000000000000000000000000000ffffffffffffffff)
-//        XCTAssertEqual(T(x64: X(~0, ~0,  0,  0)),  0x00000000000000000000000000000000ffffffffffffffffffffffffffffffff)
-//        XCTAssertEqual(T(x64: X(~0, ~0, ~0,  0)),  0x0000000000000000ffffffffffffffffffffffffffffffffffffffffffffffff)
-//        XCTAssertEqual(T(x64: X(~0, ~0, ~0, ~0)), -0x0000000000000000000000000000000000000000000000000000000000000001)
-//        XCTAssertEqual(T(x64: X( 0, ~0, ~0, ~0)), -0x0000000000000000000000000000000000000000000000010000000000000000)
-//        XCTAssertEqual(T(x64: X( 0,  0, ~0, ~0)), -0x0000000000000000000000000000000100000000000000000000000000000000)
-//        XCTAssertEqual(T(x64: X( 0,  0,  0, ~0)), -0x0000000000000001000000000000000000000000000000000000000000000000)
-//
-//        XCTAssertEqual(T(exactlyIntegerLiteral:    0x8000000000000000000000000000000000000000000000000000000000000000),   nil)
-//        XCTAssertEqual(T(exactlyIntegerLiteral:    0x7fffffffffffffffffffffffffffffffffffffffffffffffffffffffffffffff), T.max)
-//        XCTAssertEqual(T(exactlyIntegerLiteral:   -0x8000000000000000000000000000000000000000000000000000000000000000), T.min)
-//        XCTAssertEqual(T(exactlyIntegerLiteral:   -0x8000000000000000000000000000000000000000000000000000000000000001),   nil)
-//    }
-=======
->>>>>>> ad22dfec
 }
 
 //*============================================================================*
@@ -553,31 +515,6 @@
         XCTAssertEqual(T(sign: .plus,  magnitude: M(  )), T(  ))
         XCTAssertEqual(T(sign: .minus, magnitude: M(  )), T(  ))
     }
-<<<<<<< HEAD
-    
-    //=------------------------------------------------------------------------=
-    // MARK: Tests x Literal
-    //=------------------------------------------------------------------------=
-    
-    // StaticBigInt available only from macOS 13.3.
-    // Enable when drop old OS support
-//    func testFromLiteral() {
-//        XCTAssertEqual(T(x64: X( 0,  0,  0,  0)),  0x0000000000000000000000000000000000000000000000000000000000000000)
-//        XCTAssertEqual(T(x64: X(~0,  0,  0,  0)),  0x000000000000000000000000000000000000000000000000ffffffffffffffff)
-//        XCTAssertEqual(T(x64: X(~0, ~0,  0,  0)),  0x00000000000000000000000000000000ffffffffffffffffffffffffffffffff)
-//        XCTAssertEqual(T(x64: X(~0, ~0, ~0,  0)),  0x0000000000000000ffffffffffffffffffffffffffffffffffffffffffffffff)
-//        XCTAssertEqual(T(x64: X(~0, ~0, ~0, ~0)),  0xffffffffffffffffffffffffffffffffffffffffffffffffffffffffffffffff)
-//        XCTAssertEqual(T(x64: X( 0, ~0, ~0, ~0)),  0xffffffffffffffffffffffffffffffffffffffffffffffff0000000000000000)
-//        XCTAssertEqual(T(x64: X( 0,  0, ~0, ~0)),  0xffffffffffffffffffffffffffffffff00000000000000000000000000000000)
-//        XCTAssertEqual(T(x64: X( 0,  0,  0, ~0)),  0xffffffffffffffff000000000000000000000000000000000000000000000000)
-//        
-//        XCTAssertEqual(T(exactlyIntegerLiteral:  0x010000000000000000000000000000000000000000000000000000000000000000),   nil)
-//        XCTAssertEqual(T(exactlyIntegerLiteral:  0x00ffffffffffffffffffffffffffffffffffffffffffffffffffffffffffffffff), T.max)
-//        XCTAssertEqual(T(exactlyIntegerLiteral:  0x000000000000000000000000000000000000000000000000000000000000000000), T.min)
-//        XCTAssertEqual(T(exactlyIntegerLiteral: -0x000000000000000000000000000000000000000000000000000000000000000001),   nil)
-//    }
-=======
->>>>>>> ad22dfec
 }
 
 //*============================================================================*
