--- conflicted
+++ resolved
@@ -95,7 +95,12 @@
 
 > **Note**: The `Digit` type is `Int` when `Self` is signed, and `UInt` otherwise.
 
-<<<<<<< HEAD
+### ⭐️ Feature: Swift.StaticBigInt
+
+`StaticBigInt` is disabled by default. You enable it in `Package.swift`.
+
+> **Note**: You can use `StaticString` until `StaticBigInt` becomes available.
+
 ## [NBKFlexibleWidthKit][FLX/D] ([Sources][FLX/S], [Tests][FLX/T], [Benchmarks][FLX/B])
 
 👨‍💻🛠️🚧🧱🧱🏗️🧱🧱🚧⏳
@@ -103,13 +108,6 @@
 ## [NBKResizableWidthKit][RES/D] ([Sources][RES/S], [Tests][RES/T], [Benchmarks][RES/B])
 
 👨‍💻🛠️🚧🧱🧱🏗️🧱🧱🚧⏳
-=======
-### ⭐️ Feature: Swift.StaticBigInt
-
-`StaticBigInt` is disabled by default. You enable it in `Package.swift`.
-
-> **Note**: You can use `StaticString` until `StaticBigInt` becomes available. 
->>>>>>> 98a69b0e
 
 ## Acknowledgements
 
