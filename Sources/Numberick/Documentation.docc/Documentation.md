# ``Numberick``

✨ An arithmagick overhaul in Swift.

## NBKCoreKit

A new protocol hierarchy that refines Swift's standard library.

### Protocols

- ``NBKBinaryInteger``
- ``NBKBitPatternConvertible``
- ``NBKCoreInteger``
- ``NBKFixedWidthInteger``
- ``NBKSignedInteger``
- ``NBKUnsignedInteger``

### Models

- ``NBKChunkedInt``
- ``NBKEndianness``
- ``NBKTwinHeaded``

## NBKDoubleWidthKit

A composable, large, fixed-width, two's complement, binary integer.

### 🧩 Composable

``NBKDoubleWidth`` is a generic software model for working with fixed-width
integers larger than one machine word. Its bit width is double the bit width of
its `High` component. In this way, you may construct new integer types:

```swift
typealias  Int256 = NBKDoubleWidth< Int128>
typealias UInt256 = NBKDoubleWidth<UInt128>
```

### 💕 Two's Complement

Like other binary integers, ``NBKDoubleWidth`` has two's complement semantics. 

```
The two's complement representation of  0 is an infinite sequence of 0s.
The two's complement representation of -1 is an infinite sequence of 1s.
```

### 🏰 Fixed-Width Integer

Each type of ``NBKDoubleWidth`` has a fixed bit width, and so do its halves.
This design comes with a suite of overflow and bit-casting operations. The 
even split also lends itself to divide-and-conquer strategies. As such, it 
leverages A. Karatsuba's multiplication algorithm, as well as C. Burnikel's
and J. Ziegler's fast recursive division.

### 📖 Trivial UInt Collection

``NBKDoubleWidth`` models a trivial `UInt` collection, where `UInt` is an
unsigned machine word. It contains at least two words, but the exact count
depends on the platform's architecture. You should, therefore, use
properties like `startIndex` and `endIndex` instead of hard-coded indices.

```
// Int256 and UInt256, as constructed on a 64-bit platform:
┌───────────────────────────┐ ┌───────────────────────────┐
│           Int256          │ │          UInt256          │
├─────────────┬─────────────┤ ├─────────────┬─────────────┤
│    Int128   │   UInt128   │ │   UInt128   │   UInt128   │
├──────┬──────┼──────┬──────┤ ├──────┬──────┼──────┬──────┤
│  Int │ UInt │ UInt │ UInt │ │ UInt │ UInt │ UInt │ UInt │
└──────┴──────┴──────┴──────┘ └──────┴──────┴──────┴──────┘
```

Swift's type system enforces proper layout insofar as `Int` and `UInt` are the
only types in the standard library that meet its type requirements. 
Specifically, only `Int` and `UInt` have `NBKCoreInteger<UInt>` `Digit` types.

### 🚀 Single Digit Arithmagick

Alongside its ordinary arithmagick operations, ``NBKDoubleWidth`` provides
single-digit operations, where a digit is an un/signed machine word. These
operations are more efficient for small calculations. Here are some examples:

```swift
Int256(1) + Int(1), UInt256(1) + UInt(1)
Int256(2) - Int(2), UInt256(2) - UInt(2)
Int256(3) * Int(3), UInt256(3) * UInt(3)
Int256(4) / Int(4), UInt256(4) / UInt(4)
Int256(5) % Int(5), UInt256(5) % UInt(5)
```

- Note: The `Digit` type is `Int` when `Self` is signed, and `UInt` otherwise.

### ⭐️ Feature: StaticBigInt

`StaticBigInt` is disabled by default. You enable it in `Package.swift`.

- Note: You can use `StaticString` until `StaticBigInt` becomes available.

## Topics

### Protocols

- ``NBKBinaryInteger``
- ``NBKBitPatternConvertible``
- ``NBKCoreInteger``
- ``NBKFixedWidthInteger``
- ``NBKSignedInteger``
- ``NBKUnsignedInteger``

### Models

- ``NBKChunkedInt``
- ``NBKDoubleWidth``
<<<<<<< HEAD
- ``NBKFlexibleWidth``
=======
- ``NBKEndianness``
- ``NBKTwinHeaded``
>>>>>>> 98a69b0e

### Integers

- ``IntXL``
- ``Int128``
- ``Int256``
- ``Int512``
- ``Int1024``
- ``Int2048``
- ``Int4096``

- ``UIntXL``
- ``UInt128``
- ``UInt256``
- ``UInt512``
- ``UInt1024``
- ``UInt2048``
- ``UInt4096``

### Abbreviations

- ``HL``
- ``LH``
- ``PVO``
- ``QR``
- ``NBK``<|MERGE_RESOLUTION|>--- conflicted
+++ resolved
@@ -112,12 +112,9 @@
 
 - ``NBKChunkedInt``
 - ``NBKDoubleWidth``
-<<<<<<< HEAD
+- ``NBKEndianness``
 - ``NBKFlexibleWidth``
-=======
-- ``NBKEndianness``
 - ``NBKTwinHeaded``
->>>>>>> 98a69b0e
 
 ### Integers
 
