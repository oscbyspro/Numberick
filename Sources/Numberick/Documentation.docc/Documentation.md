# ``Numberick``

✨ An arithmagick overhaul in Swift.

## NBKCoreKit

A new protocol hierarchy that refines Swift's standard library.

### Protocols

- ``NBKBinaryInteger``
- ``NBKBitPatternConvertible``
- ``NBKCoreInteger``
- ``NBKFixedWidthInteger``
- ``NBKSignedInteger``
- ``NBKUnsignedInteger``

### Models

- ``NBKChunkedInt``
- ``NBKEndianness``
- ``NBKStaticBigInt``

## NBKDoubleWidthKit

A composable, large, fixed-width, two's complement, binary integer.

### 🧩 Composable

``NBKDoubleWidth`` is a generic software model for working with fixed-width
integers larger than one machine word. Its bit width is double the bit width of
its `High` component. In this way, you may construct new integer types:

```swift
typealias  Int256 = NBKDoubleWidth< Int128>
typealias UInt256 = NBKDoubleWidth<UInt128>
```

### 💕 Two's Complement

Like other binary integers, ``NBKDoubleWidth`` has two's complement semantics. 

```
The two's complement representation of  0 is an infinite sequence of 0s.
The two's complement representation of -1 is an infinite sequence of 1s.
```

### 🏰 Fixed-Width Integer

Each type of ``NBKDoubleWidth`` has a fixed bit width, and so do its halves.
This design comes with a suite of overflow and bit-casting operations. The 
even split also lends itself to divide-and-conquer strategies. As such, it 
leverages A. Karatsuba's multiplication algorithm, as well as C. Burnikel's
and J. Ziegler's fast recursive division.

### 📖 Trivial UInt Collection

``NBKDoubleWidth`` models a trivial `UInt` collection, where `UInt` is an
unsigned machine word. It contains at least two words, but the exact count
depends on the platform's architecture. You should, therefore, use
properties like `startIndex` and `endIndex` instead of hard-coded indices.

```
// Int256 and UInt256, as constructed on a 64-bit platform:
┌───────────────────────────┐ ┌───────────────────────────┐
│           Int256          │ │          UInt256          │
├─────────────┬─────────────┤ ├─────────────┬─────────────┤
│    Int128   │   UInt128   │ │   UInt128   │   UInt128   │
├──────┬──────┼──────┬──────┤ ├──────┬──────┼──────┬──────┤
│  Int │ UInt │ UInt │ UInt │ │ UInt │ UInt │ UInt │ UInt │
└──────┴──────┴──────┴──────┘ └──────┴──────┴──────┴──────┘
```

Swift's type system enforces proper layout insofar as `Int` and `UInt` are the
only types in the standard library that meet its type requirements. 
Specifically, only `Int` and `UInt` have `NBKCoreInteger<UInt>` `Digit` types.

### 🚀 Single Digit Arithmagick

Alongside its ordinary arithmagick operations, ``NBKDoubleWidth`` provides
single-digit operations, where a digit is an un/signed machine word. These
operations are more efficient for small calculations. Here are some examples:

```swift
Int256(1) + Int(1), UInt256(1) + UInt(1)
Int256(2) - Int(2), UInt256(2) - UInt(2)
Int256(3) * Int(3), UInt256(3) * UInt(3)
Int256(4) / Int(4), UInt256(4) / UInt(4)
Int256(5) % Int(5), UInt256(5) % UInt(5)
```

- Note: The `Digit` type is `Int` when `Self` is signed, and `UInt` otherwise.

### ⭐️ Feature: StaticBigInt

`StaticBigInt` is disabled by default. You enable it in `Package.swift`.

- Note: You can use `StaticString` until `StaticBigInt` becomes available.

## Topics

### Protocols

- ``NBKBinaryInteger``
- ``NBKBitPatternConvertible``
- ``NBKCoreInteger``
- ``NBKFixedWidthInteger``
- ``NBKSignedInteger``
- ``NBKUnsignedInteger``

### Models

- ``NBKChunkedInt``
- ``NBKDoubleWidth``
- ``NBKEndianness``
<<<<<<< HEAD
- ``NBKFlexibleWidth``
- ``NBKSigned``
=======
- ``NBKStaticBigInt``
>>>>>>> 0ef2f33f

### Integers

- ``Int128``
- ``Int256``
- ``Int512``
- ``Int1024``
- ``Int2048``
- ``Int4096``
- ``IntXL``

- ``UInt128``
- ``UInt256``
- ``UInt512``
- ``UInt1024``
- ``UInt2048``
- ``UInt4096``
- ``UIntXL``

- ``SInt``
- ``SInt8``
- ``SInt16``
- ``SInt32``
- ``SInt64``
- ``SIntXL``

### Abbreviations

- ``HL``
- ``LH``
- ``PVO``
- ``QR``
- ``SM``
- ``NBK``<|MERGE_RESOLUTION|>--- conflicted
+++ resolved
@@ -113,12 +113,9 @@
 - ``NBKChunkedInt``
 - ``NBKDoubleWidth``
 - ``NBKEndianness``
-<<<<<<< HEAD
 - ``NBKFlexibleWidth``
 - ``NBKSigned``
-=======
 - ``NBKStaticBigInt``
->>>>>>> 0ef2f33f
 
 ### Integers
 
